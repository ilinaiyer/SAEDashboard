from typing import Dict, List, Union

import einops
import torch
from sae_lens import SAE
from transformer_lens import ActivationCache, HookedTransformer


class DFACalculator:
    """Calculate DFA values for a given layer and set of feature indices."""

    def __init__(self, model: HookedTransformer, sae: SAE):
        self.model = model
        self.sae = sae
        if (
            hasattr(model.cfg, "n_key_value_heads")
            and model.cfg.n_key_value_heads is not None
            and model.cfg.n_key_value_heads < model.cfg.n_heads
        ):
            print("Using GQA")
            self.use_gqa = True
        else:
            self.use_gqa = False

    def calculate(
        self,
        activations: Union[Dict[str, torch.Tensor], ActivationCache],
        layer_num: int,
        feature_indices: List[int],
        max_value_indices: torch.Tensor,
    ) -> Dict[int, Dict[int, Dict[str, List[float]]]]:
        """Calculate DFA values for a given layer and set of feature indices.

        Args:
            activations: Dictionary of activations for the model.
            layer_num: Layer number.
            feature_indices: List of feature indices.
            max_value_indices: Tensor of max value indices.

        Returns:
            Dictionary of DFA values for each feature index (and for each prompt).
        """
        if not feature_indices:
            return {}  # Return an empty dictionary if no indices are provided

        v = activations[f"blocks.{layer_num}.attn.hook_v"]
        attn_weights = activations[f"blocks.{layer_num}.attn.hook_pattern"]

        if self.use_gqa:
            per_src_pos_dfa = self.calculate_gqa_intermediate_tensor(
                attn_weights, v, feature_indices
            )
        else:
            per_src_pos_dfa = self.calculate_standard_intermediate_tensor(
                attn_weights, v, feature_indices
            )

        n_prompts, seq_len, _, n_features = per_src_pos_dfa.shape

        # Create indices for advanced indexing
        prompt_indices = torch.arange(n_prompts, device=per_src_pos_dfa.device)[
            :, None, None
        ]
        src_pos_indices = torch.arange(seq_len, device=per_src_pos_dfa.device)[
            None, :, None
        ]
        feature_indices_tensor = torch.arange(
            n_features, device=per_src_pos_dfa.device
        )[None, None, :]

        # Expand max_value_indices to match the shape of other indices
        max_value_indices_expanded = max_value_indices[:, None, :]

        # Index into per_src_pos_dfa
        per_src_dfa = per_src_pos_dfa[
            prompt_indices,
            max_value_indices_expanded,
            src_pos_indices,
            feature_indices_tensor,
        ]

        # Calculate max values
        max_values, _ = per_src_dfa.max(dim=1)

        results = {feature_idx: {} for feature_idx in feature_indices}
        for i in range(n_prompts):
            for j, feature_idx in enumerate(feature_indices):
                dfa_values = per_src_dfa[i, :, j].tolist()
                results[feature_idx][i] = {
                    "dfaValues": dfa_values,
                    "dfaTargetIndex": max_value_indices[i, j].item(),
                    "dfaMaxValue": max_values[i, j].item(),
                }

        return results

    def calculate_standard_intermediate_tensor(
        self,
        attn_weights: torch.Tensor,
        v: torch.Tensor,
        feature_indices: List[int],
    ) -> torch.Tensor:
        v_cat = einops.rearrange(
            v, "batch src_pos n_heads d_head -> batch src_pos (n_heads d_head)"
        )

        attn_weights_bcast = einops.repeat(
            attn_weights,
            "batch n_heads dest_pos src_pos -> batch dest_pos src_pos (n_heads d_head)",
            d_head=self.model.cfg.d_head,
        )

        decomposed_z_cat = attn_weights_bcast * v_cat.unsqueeze(1)

        W_enc_selected = self.sae.W_enc[:, feature_indices]  # [d_model, num_indices]

        per_src_pos_dfa = einops.einsum(
            decomposed_z_cat,
            W_enc_selected,
            "batch dest_pos src_pos d_model, d_model num_features -> batch dest_pos src_pos num_features",
        )

        return per_src_pos_dfa

    def calculate_gqa_intermediate_tensor(
        self, attn_weights: torch.Tensor, v: torch.Tensor, feature_indices: List[int]
    ) -> torch.Tensor:

        n_query_heads = attn_weights.shape[1]
        n_kv_heads = v.shape[2]
        expansion_factor = n_query_heads // n_kv_heads
        v = v.repeat_interleave(expansion_factor, dim=2)

        v_cat = einops.rearrange(
            v, "batch src_pos n_heads d_head -> batch src_pos (n_heads d_head)"
        )

        W_enc_selected = self.sae.W_enc[:, feature_indices]  # [d_model, num_indices]

        # Initialize the result tensor
        n_prompts, seq_len, _ = v_cat.shape
        n_features = len(feature_indices)
        per_src_pos_dfa = torch.zeros(
            (n_prompts, seq_len, seq_len, n_features), device=v_cat.device
        )

        # Process in chunks
<<<<<<< HEAD
        chunk_size = 32  # Adjust this based on your memory constraints
=======
        chunk_size = 16  # Adjust this based on your memory constraints
>>>>>>> ed7d3b16
        for i in range(0, seq_len, chunk_size):
            chunk_end = min(i + chunk_size, seq_len)

            # Process a chunk of destination positions
            attn_weights_chunk = attn_weights[:, :, i:chunk_end, :]
            attn_weights_bcast_chunk = einops.repeat(
                attn_weights_chunk,
                "batch n_heads dest_pos src_pos -> batch dest_pos src_pos (n_heads d_head)",
                d_head=self.model.cfg.d_head,
            )
            decomposed_z_cat_chunk = attn_weights_bcast_chunk * v_cat.unsqueeze(1)

            per_src_pos_dfa_chunk = einops.einsum(
                decomposed_z_cat_chunk,
                W_enc_selected,
                "batch dest_pos src_pos d_model, d_model num_features -> batch dest_pos src_pos num_features",
            )

            per_src_pos_dfa[:, i:chunk_end, :, :] = per_src_pos_dfa_chunk

        return per_src_pos_dfa<|MERGE_RESOLUTION|>--- conflicted
+++ resolved
@@ -12,6 +12,15 @@
     def __init__(self, model: HookedTransformer, sae: SAE):
         self.model = model
         self.sae = sae
+        if (
+            hasattr(model.cfg, "n_key_value_heads")
+            and model.cfg.n_key_value_heads is not None
+            and model.cfg.n_key_value_heads < model.cfg.n_heads
+        ):
+            print("Using GQA")
+            self.use_gqa = True
+        else:
+            self.use_gqa = False
         if (
             hasattr(model.cfg, "n_key_value_heads")
             and model.cfg.n_key_value_heads is not None
@@ -46,6 +55,14 @@
         v = activations[f"blocks.{layer_num}.attn.hook_v"]
         attn_weights = activations[f"blocks.{layer_num}.attn.hook_pattern"]
 
+        if self.use_gqa:
+            per_src_pos_dfa = self.calculate_gqa_intermediate_tensor(
+                attn_weights, v, feature_indices
+            )
+        else:
+            per_src_pos_dfa = self.calculate_standard_intermediate_tensor(
+                attn_weights, v, feature_indices
+            )
         if self.use_gqa:
             per_src_pos_dfa = self.calculate_gqa_intermediate_tensor(
                 attn_weights, v, feature_indices
@@ -145,11 +162,7 @@
         )
 
         # Process in chunks
-<<<<<<< HEAD
         chunk_size = 32  # Adjust this based on your memory constraints
-=======
-        chunk_size = 16  # Adjust this based on your memory constraints
->>>>>>> ed7d3b16
         for i in range(0, seq_len, chunk_size):
             chunk_end = min(i + chunk_size, seq_len)
 
